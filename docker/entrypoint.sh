#!/bin/bash

<<<<<<< HEAD
/app/go-dmux /app/config/conf.json
=======
mkdir -p  /var/log/flipkart/go-dmux

#if [[ -z ${LOG_DIR} ]]; then
#  export LOG_DIR="/var/log/go-dmux"
#  mkdir -p ${LOG_DIR}
#fi
sleep 10
# arguments for the app will be passed at runtime
exec /app/go-dmux "$@"
>>>>>>> 5e8cef47
<|MERGE_RESOLUTION|>--- conflicted
+++ resolved
@@ -1,15 +1,6 @@
 #!/bin/bash
 
-<<<<<<< HEAD
-/app/go-dmux /app/config/conf.json
-=======
-mkdir -p  /var/log/flipkart/go-dmux
-
-#if [[ -z ${LOG_DIR} ]]; then
-#  export LOG_DIR="/var/log/go-dmux"
-#  mkdir -p ${LOG_DIR}
-#fi
+mkdir -p  /var/log/go-dmux
 sleep 10
 # arguments for the app will be passed at runtime
-exec /app/go-dmux "$@"
->>>>>>> 5e8cef47
+exec /app/go-dmux "$@"